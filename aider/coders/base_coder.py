--- conflicted
+++ resolved
@@ -27,11 +27,8 @@
 from pathlib import Path
 from typing import List
 
-<<<<<<< HEAD
 from litellm import experimental_mcp_client
-=======
 from rich.console import Console
->>>>>>> 57020a2d
 
 from aider import __version__, models, prompts, urls, utils
 from aider.analytics import Analytics
